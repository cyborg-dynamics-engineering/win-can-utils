use bincode;
use clap::Parser;
use crosscan::can::CanFrame;
use std::process::exit;
use std::sync::Arc;
use tokio::signal;
use tokio::sync::Mutex;
use tokio::sync::mpsc;
use tokio::time::Duration;
use win_can_utils::{CanDriver, GsUsbDriver, PcanDriver, SlcanDriver, thread_manager_async};

#[derive(Parser, Debug)]
struct Cli {
    #[arg(short = 'd', long = "driver", default_value = "slcan")]
    driver: String,
    channel: String,
    #[arg(short = 'b', long = "bitrate")]
    bitrate: Option<u32>,
}

/// Initialize PCAN driver from CLI args.
async fn init_pcan(cli: &Cli) -> std::io::Result<Box<dyn CanDriver>> {
    // Try to open the PCAN channel (e.g., "USBBUS1")
    let mut pcan_driver = if cli.channel.to_ascii_uppercase() == "AUTO" {
        // Try common PCAN channels in order
        let common_channels = [
            "USBBUS1", "USBBUS2", "USBBUS3", "USBBUS4", "PCIBUS1", "PCIBUS2", "LANBUS1", "LANBUS2",
        ];

        let mut found: Option<PcanDriver> = None;
        for ch in &common_channels {
            if let Ok(driver) = PcanDriver::open(ch).await {
                // Try to actually initialize the hardware (set bitrate later)
                found = Some(driver);
                println!("Auto-detected PCAN channel: {}", ch);
                break;
            }
        }

        match found {
            Some(d) => d,
            None => {
                return Err(std::io::Error::new(
                    std::io::ErrorKind::Other,
                    "Could not auto-detect a PCAN channel (tried USB, PCI, LAN).",
                ));
            }
        }
    } else {
        // User gave a channel explicitly
        match PcanDriver::open(&cli.channel).await {
            Ok(d) => d,
            Err(_) => {
                return Err(std::io::Error::new(
                    std::io::ErrorKind::Other,
                    format!(
                        "Could not open PCAN channel {}. Is the device connected?",
                        &cli.channel
                    ),
                ));
            }
        }
    };

    // Close channel if left open (same pattern as SLCAN)
    let _ = pcan_driver.close_channel().await;

    // Pick bitrate from CLI or hardware
    let bitrate = match cli.bitrate {
        Some(b) => b,
        None => {
            return Err(std::io::Error::new(
                std::io::ErrorKind::Other,
                "No bitrate provided and failed to detect automatically. Use -b <bitrate>.",
            ));
        }
    };

    println!("PCAN Connected on {}", &cli.channel);

    pcan_driver.set_bitrate(bitrate).await?;
    pcan_driver.enable_timestamp().await?;
    pcan_driver.open_channel().await?;

    Ok(Box::new(pcan_driver))
}

async fn init_slcan(cli: &Cli) -> std::io::Result<Box<dyn CanDriver>> {
    let mut slcan_driver = match SlcanDriver::open(&cli.channel).await {
        Ok(d) => d,
        Err(_) => {
            return Err(std::io::Error::new(
                std::io::ErrorKind::Other,
                format!(
                    "Could not open serial port {}. Is it an slcan device?",
                    &cli.channel
                ),
            ));
        }
    };

    slcan_driver.close_channel().await?;

    // Get slcan driver version
    let firmware_version = match slcan_driver.get_version().await {
        Ok(s) => s,
        Err(_) => {
            return Err(std::io::Error::new(
                std::io::ErrorKind::Other,
                "Failed to get version",
            ));
        }
    };

    let bitrate = match cli.bitrate {
        Some(b) => b,
        None => {
            let is_cyder_fw = firmware_version.starts_with("CYDER-CANABLE");
            if is_cyder_fw {
                match slcan_driver.get_measured_bitrate().await {
                    Ok(b) => {
                        println!("Using measured bitrate: {}", b);
                        b
                    }
                    Err(_) => {
                        return Err(std::io::Error::new(
                            std::io::ErrorKind::Other,
                            "Error retrieving measured bitrate. Try specifying it manually using the bitrate flag (-b)",
                        ));
                    }
                }
            } else {
                return Err(std::io::Error::new(
                    std::io::ErrorKind::Other,
                    "No bitrate provided. Use the bitrate flag -b or upgrade to Cyder-Canable firmware for auto-bitrate detection.",
                ));
            }
        }
    };

    println!(
        "SLCan Connected on {}. FW Version: {}",
        &cli.channel, firmware_version
    );

    slcan_driver.set_bitrate(bitrate).await?;
    slcan_driver.enable_timestamp().await?;
    slcan_driver.open_channel().await?;

    Ok(Box::new(slcan_driver))
}

async fn init_gsusb(cli: &Cli) -> std::io::Result<Box<dyn CanDriver>> {
    let mut driver = GsUsbDriver::open(&cli.channel).await?;

    driver.close_channel().await?;

    let bitrate = cli.bitrate.ok_or_else(|| {
        std::io::Error::new(
            std::io::ErrorKind::Other,
            "No bitrate provided. Specify one with -b <bitrate> for gs_usb devices.",
        )
    })?;

    println!("gs_usb connected to {}", driver.device_label());

    driver.set_bitrate(bitrate).await?;
<<<<<<< HEAD
    // driver.enable_timestamp().await?;
=======
>>>>>>> dd098f2c
    driver.open_channel().await?;

    Ok(Box::new(driver))
}

#[tokio::main]
async fn main() -> std::io::Result<()> {
    env_logger::init();
    let cli = Cli::parse();

    // Initialize the specified driver.
    let driver = match cli.driver.to_lowercase().as_str() {
        "slcan" => init_slcan(&cli).await,
        "pcan" => init_pcan(&cli).await,
        "gsusb" | "gs_usb" => init_gsusb(&cli).await,
        _ => {
            eprintln!(
                "Did not recognize driver specified: {}\nSupported drivers are: slcan, pcan, gsusb",
                cli.driver
            );
            exit(1);
        }
    };

    // Check driver start errors.
    let driver = match driver {
        Ok(driver) => Arc::new(Mutex::new(driver)),
        Err(e) => {
            eprintln!("{}", e.to_string());
            exit(1);
        }
    };

    let (tx_out_pipe, rx_out_pipe) = mpsc::channel::<Vec<u8>>(100);
    let (tx_in_pipe, mut rx_in_pipe) = mpsc::channel::<Vec<u8>>(100);

    tokio::spawn(thread_manager_async::start_ipc_reader(
        cli.channel.clone(),
        tx_in_pipe,
    ));

    tokio::spawn(thread_manager_async::start_ipc_writer(
        cli.channel.clone(),
        rx_out_pipe,
    ));

    let driver_in = driver.clone();
    let driver_out = driver.clone();

    // Task to handle incoming pipe → CAN
    let mut task_in = tokio::spawn(async move {
        while let Some(line) = rx_in_pipe.recv().await {
            if let Ok((frame, _)) =
                bincode::serde::decode_from_slice::<CanFrame, _>(&line, bincode::config::standard())
            {
                let mut d = driver_in.lock().await;
                if let Err(e) = d.send_frame(&frame).await {
                    eprintln!("Failed to send CAN frame: {:?}", e);
                }
            }
        }
        // channel closed → exit loop
    });

    // Task to handle CAN → outgoing pipe
    let mut task_out = tokio::spawn(async move {
        loop {
            match driver_out.lock().await.read_frames().await {
                Ok(frames) => {
                    // println!("{:?}", frames);
                    for frame in frames {
                        if let Ok(mut data) =
                            bincode::serde::encode_to_vec(frame, bincode::config::standard())
                        {
                            if data.len() > (u8::MAX as usize) {
                                eprintln!("Serialized CanFrame too large: {}", data.len());
                                continue;
                            }
                            let mut msg = vec![data.len() as u8];
                            msg.append(&mut data);
                            let _ = tx_out_pipe.try_send(msg);
                        }
                    }
                }
                Err(e) => {
                    eprintln!("Failed to read frames from CAN driver: {:?}", e);
                    break;
                }
            }
        }
    });

    // Wait for ctrl+c OR a task finishing
    tokio::select! {
        _ = signal::ctrl_c() => {
            println!("Ctrl+C received, shutting down...");
        }
        res = &mut task_in => {
            if let Err(e) = res { eprintln!("Incoming task panicked: {:?}", e); }
            println!("Incoming task ended.");
        }
        res = &mut task_out => {
            if let Err(e) = res { eprintln!("Outgoing task panicked: {:?}", e); }
            println!("Outgoing task ended.");
        }
    }

    // stop worker tasks first so they release the mutex
    task_in.abort();
    task_out.abort();

    // (optional) give them a moment to unwind
    let _ = tokio::time::timeout(Duration::from_millis(200), async {
        let _ = task_in.await;
        let _ = task_out.await;
    })
    .await;

    // now it's safe to close the driver (no one holds the lock)
    if let Err(e) = driver.lock().await.close_channel().await {
        eprintln!("Failed to close CAN driver: {:?}", e);
    } else {
        println!("CAN driver closed.");
    }

    Ok(())
}<|MERGE_RESOLUTION|>--- conflicted
+++ resolved
@@ -165,10 +165,7 @@
     println!("gs_usb connected to {}", driver.device_label());
 
     driver.set_bitrate(bitrate).await?;
-<<<<<<< HEAD
     // driver.enable_timestamp().await?;
-=======
->>>>>>> dd098f2c
     driver.open_channel().await?;
 
     Ok(Box::new(driver))
